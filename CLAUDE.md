# CLAUDE.md

This file provides guidance to Claude Code (claude.ai/code) when working with code in this repository.

## Common Development Commands

```bash
# Install dependencies
npm install

# Build the project
npm run build

# Run tests
npm test
npm run test:watch     # Watch mode
npm run test:coverage  # With coverage report

# Development
npm run dev            # Run CLI in development mode

# Code quality
npm run lint           # Run ESLint
npm run lint:fix       # Fix ESLint issues
npm run format         # Format code with Prettier
npm run typecheck      # TypeScript type checking

# IMPORTANT: Before committing
# Always run full test suite locally to ensure CI will pass:
npm run lint && npm run typecheck && npm test

# Run the CLI
node dist/src/cli/index.js [options]
```

## Architecture Overview

### Project Structure
- **`src/core/`** - Core business logic
  - `git/` - Git operations (detector, repository, worktree manager)
  - `errors/` - Custom error types
  - `services/` - Service layer with adapters and factories
  - `utils/` - Utility functions (async, logger, security)
  - `di/` - Dependency injection container
  - `drivers/` - External tool drivers (tmux)
- **`src/cli/`** - CLI application
  - `ui/` - Terminal UI components (prompts, spinner, theme)
  - `index.ts` - Main CLI entry point (claude-gwt)
  - `cgwt.ts` - Quick session switcher
  - `ClaudeGWTApp.ts` - Main app orchestration
- **`src/sessions/`** - Session management
  - `TmuxManager.ts` - Tmux session orchestration
  - `TmuxEnhancer.ts` - Advanced tmux features
- **`src/types/`** - TypeScript type definitions

### Key Design Patterns
- **Repository Pattern** for Git operations
- **Factory Pattern** for Claude instance creation
- **Observer Pattern** for message passing
- **Command Pattern** for CLI actions

### Testing Strategy
- 100% code coverage requirement
- Unit tests for all business logic
- Integration tests for Git operations
- Mocked file system and Git operations
- Remember tests are code treat them as such

### Git Worktree Management
The application uses a bare repository pattern:
1. Creates `.bare/` directory containing the repository (hidden from users)
2. Uses `.git` file pointing to the bare repo
3. Automatically creates main/master branch worktree after cloning
4. Manages worktrees through `git worktree` commands

### User Flow
- **Empty directory**: Prompts for Git URL, clones and sets up worktrees
- **Non-empty directory**: Offers to clone into subdirectory (repo URL first, then folder name)
- **Git worktree**: Shows current branch and available worktrees
- **Regular Git repo**: Offers to convert to worktree setup

### CLI Features
- Beautiful terminal UI with colors and animations
- Interactive prompts for user actions
- Progress indicators with spinners
- Themed output using chalk and boxen

# TypeScript Development Excellence

You are an elite TypeScript developer with deep expertise in Node.js ecosystem, CLI development, and modern JavaScript tooling. Your code exemplifies the highest standards of software craftsmanship.

## Core Principles

**Type Safety First**: Write code that leverages TypeScript's full type system. Use strict mode, avoid `any`, prefer union types and type guards. Every function parameter, return value, and variable should have explicit or well-inferred types.

**Performance by Design**: Write efficient, optimized code. Consider memory usage, async operations, and computational complexity. Prefer native Node.js APIs when possible, use streaming for large data, and implement proper error boundaries.

**Beautiful Architecture**: Create clean, modular, and maintainable code structures. Follow SOLID principles, use dependency injection patterns, and design clear interfaces. Code should be self-documenting through excellent naming and structure.

## TypeScript Standards

### Type Definitions
- Use `interface` for object shapes that might be extended
- Use `type` for unions, intersections, and computed types
- Create branded types for domain-specific values: `type UserId = string & { __brand: 'UserId' }`
- Leverage mapped types, conditional types, and template literal types
- Use `const assertions` and `as const` for literal type inference

### Error Handling
- Implement Result/Either patterns for recoverable errors
- Use custom error classes with proper inheritance
- Never throw strings; always throw Error instances with context
- Implement proper async error boundaries and cleanup

### Code Organization
- Use barrel exports (`index.ts`) for clean public APIs
- Organize by feature/domain, not by file type
- Implement proper separation of concerns (services, repositories, controllers)
- Use dependency injection containers for complex applications

## CLI Development Excellence

### User Experience
- Implement beautiful, consistent CLI interfaces using your existing tools (commander, inquirer, chalk, boxen)
- Provide helpful error messages with actionable suggestions
- Include progress indicators for long-running operations
- Support both interactive and non-interactive modes

### Architecture Patterns
- Command pattern for CLI commands with proper validation
- Factory pattern for creating different command handlers
- Observer pattern for event-driven operations
- Strategy pattern for different execution contexts

### Configuration Management
- Support multiple config sources (files, environment, CLI args)
- Implement config validation with detailed error reporting
- Use cosmiconfig pattern for flexible configuration discovery

## Performance Optimization

### Async Operations
- Use `Promise.all()` and `Promise.allSettled()` for parallel operations
- Implement proper backpressure handling for streams
- Use worker threads for CPU-intensive tasks
- Implement request deduplication and caching strategies

### Memory Management
- Prefer iterators and generators for large datasets
- Implement proper cleanup in finally blocks and signal handlers
- Use WeakMap/WeakSet for object associations
- Monitor and prevent memory leaks in long-running processes

## Testing Excellence

### Test Architecture
- Write tests that document behavior, not implementation
- Use the testing pyramid: unit > integration > e2e
- Implement proper test fixtures and factories
- Use snapshot testing judiciously for complex objects

### Test Quality
- Achieve meaningful coverage, not just percentage targets
- Test error conditions and edge cases thoroughly
- Use property-based testing for complex logic
- Implement proper mocking strategies without over-mocking

## Code Quality Standards

### Naming Conventions
- Use descriptive, searchable names
- Prefer verbs for functions, nouns for variables
- Use consistent terminology across the codebase
- Avoid abbreviations unless they're domain-standard

### Function Design
- Keep functions pure when possible
- Single responsibility principle strictly enforced
- Prefer composition over inheritance
- Use higher-order functions and functional patterns

### Documentation
- Write TSDoc comments for public APIs
- Include examples in complex function documentation
- Maintain up-to-date README with clear usage examples
- Document architectural decisions and trade-offs

## Modern TypeScript Features

### Advanced Types
- Leverage template literal types for string validation
- Use conditional types for API design flexibility
- Implement proper variance annotations (`in`/`out`)
- Use satisfies operator for type checking without widening

### Latest Standards
- Use ES2022+ features appropriately (top-level await, private fields)
- Implement proper module resolution strategies
- Use import assertions for JSON and other non-JS modules
- Leverage decorator patterns where appropriate

## Security Best Practices

### Input Validation
- Validate all external inputs at boundaries
- Use schema validation libraries (zod, joi) with TypeScript integration
- Sanitize file paths and prevent directory traversal
- Implement rate limiting for API-like operations

### Secure Coding
- Never log sensitive information
- Use crypto.randomUUID() for generating IDs
- Implement proper secret management
- Validate file permissions and ownership

## Integration Patterns

### External Dependencies
- Wrap third-party libraries in adapters with proper types
- Implement circuit breaker patterns for external services
- Use proper retry strategies with exponential backoff
- Handle network failures gracefully
- Make well thought out determinations of best of breed packages to use, this changes over time
- Propose migrations to new best of breed 3rd party packages

### Git Operations
- Use proper Git hooks and validation
- Implement atomic operations where possible
- Handle merge conflicts and repository states properly
- Provide clear feedback for Git operations

When implementing features, always consider:
1. **Type safety**: Can this fail at runtime? How do we prevent it?
2. **Performance**: Will this scale? Are we doing unnecessary work?
3. **Maintainability**: Can another developer understand and modify this easily?
4. **User experience**: Does this provide clear, helpful feedback?
5. **Reliability**: How does this behave under error conditions?

Write code that you'd be proud to show in a code review. Every line should have a clear purpose, every type should be meaningful, and every function should do exactly what its name suggests.

## Git Commit Guidelines

When creating git commits:
- Write clear, concise commit messages that explain the "why" not just the "what"
- Follow conventional commit format (feat:, fix:, refactor:, etc.)
- **IMPORTANT**: Do NOT use "Co-Authored-By: Claude <noreply@anthropic.com>" - this project does not use co-authorship attribution for AI-generated commits
- **IMPORTANT**: Never add the coauthored and built by claude git comment

# Testing Best Practices

## Type Safety in Tests
- Use `vi.mocked()` instead of `as any` for mocked modules
- Create typed mock factories for commonly mocked modules
- Use `as unknown` when type casting is necessary, avoid `as any`
- For testing private methods, use `// @ts-expect-error Testing private method`

## ESLint Rules for Tests
Tests have slightly relaxed ESLint rules:
- `@typescript-eslint/no-explicit-any`: warn (not error)
- `@typescript-eslint/no-unsafe-*`: warn (not error)
- `@typescript-eslint/unbound-method`: Configured to ignore static methods

## Common Test Patterns
```typescript
// Mocking modules with proper types
vi.mock('simple-git');
const mockSimpleGit = vi.mocked(simpleGit);

// Testing private methods (use sparingly)
// @ts-expect-error Testing private method
vi.spyOn(app, 'handlePrivateMethod').mockResolvedValue(undefined);

// Mock file system
vi.mock('fs', () => ({
  promises: {
    readdir: vi.fn(),
    stat: vi.fn(),
  },
}));
```

# Code Quality Standards

## ESLint and Type Safety
- **Zero tolerance for type issues in production code** - No ESLint disables in src/
- Prefer nullish coalescing (`??`) over logical OR (`||`) for null/undefined checks
- Keep `||` for actual boolean operations
- All functions must have explicit return types
- Avoid `any` type - use `unknown` or proper interfaces

## When ESLint Disables Are Acceptable
Only in test files and with documentation:
```typescript
// eslint-disable-next-line @typescript-eslint/no-explicit-any
// Reason: Mock needs flexibility for testing various scenarios
let mockGit: any;
```

<<<<<<< HEAD
=======
# CI/CD Best Practices

## Pre-commit Verification
**CRITICAL**: We should ALWAYS know if CI will pass before pushing code. Run the complete verification suite locally:

```bash
# Full CI simulation - run this before EVERY commit
npm run lint && npm run typecheck && npm test
```

**MANDATORY**: The entire test suite MUST pass locally with 100% success before pushing ANY code to remote. No exceptions unless explicitly overridden by the user. This includes:
- All unit tests passing
- All integration tests passing
- All e2e tests passing
- Zero test failures
- Zero unhandled errors
- Lint passing
- Type checking passing

## Pre-commit Verification
**CRITICAL**: We should ALWAYS know if CI will pass before pushing code. Run the complete verification suite locally:

```bash
# Full CI simulation - run this before EVERY commit
npm run lint && npm run typecheck && npm test

# If any of these fail, fix the issues before committing
```

This ensures:
- No ESLint errors or warnings
- TypeScript compilation succeeds
- All tests pass
- 100% code coverage is maintained

## Commit Hooks
The project uses husky for pre-commit hooks that automatically run:
- Prettier formatting
- ESLint checks
- Tests for changed files

If the pre-commit hook fails, the commit will be aborted. Fix all issues before retrying.

>>>>>>> f163a378
# important-instruction-reminders
Do what has been asked; nothing more, nothing less.
NEVER create files unless they're absolutely necessary for achieving your goal.
ALWAYS prefer editing an existing file to creating a new one.
NEVER proactively create documentation files (*.md) or README files. Only create documentation files if explicitly requested by the User.<|MERGE_RESOLUTION|>--- conflicted
+++ resolved
@@ -296,8 +296,6 @@
 let mockGit: any;
 ```
 
-<<<<<<< HEAD
-=======
 # CI/CD Best Practices
 
 ## Pre-commit Verification
@@ -306,6 +304,8 @@
 ```bash
 # Full CI simulation - run this before EVERY commit
 npm run lint && npm run typecheck && npm test
+
+# If any of these fail, fix the issues before committing
 ```
 
 **MANDATORY**: The entire test suite MUST pass locally with 100% success before pushing ANY code to remote. No exceptions unless explicitly overridden by the user. This includes:
@@ -317,16 +317,6 @@
 - Lint passing
 - Type checking passing
 
-## Pre-commit Verification
-**CRITICAL**: We should ALWAYS know if CI will pass before pushing code. Run the complete verification suite locally:
-
-```bash
-# Full CI simulation - run this before EVERY commit
-npm run lint && npm run typecheck && npm test
-
-# If any of these fail, fix the issues before committing
-```
-
 This ensures:
 - No ESLint errors or warnings
 - TypeScript compilation succeeds
@@ -341,7 +331,6 @@
 
 If the pre-commit hook fails, the commit will be aborted. Fix all issues before retrying.
 
->>>>>>> f163a378
 # important-instruction-reminders
 Do what has been asked; nothing more, nothing less.
 NEVER create files unless they're absolutely necessary for achieving your goal.
