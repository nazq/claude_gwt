--- conflicted
+++ resolved
@@ -5,11 +5,7 @@
 import { TmuxEnhancer } from './TmuxEnhancer.js';
 import type { GitRepository } from '../core/git/GitRepository.js';
 import { ConfigManager } from '../core/ConfigManager.js';
-<<<<<<< HEAD
-import { TmuxDriver } from '../core/drivers/TmuxDriver.js';
-=======
 import { TmuxDriver } from './TmuxDriver.js';
->>>>>>> f163a378
 import { sanitizePath, sanitizeSessionName } from '../core/utils/security.js';
 
 export interface SessionConfig {
